#region Copyright & License Information
/*
 * Copyright 2007-2020 The OpenRA Developers (see AUTHORS)
 * This file is part of OpenRA, which is free software. It is made
 * available to you under the terms of the GNU General Public License
 * as published by the Free Software Foundation, either version 3 of
 * the License, or (at your option) any later version. For more
 * information, see COPYING.
 */
#endregion

using System;
using System.Collections.Generic;
using System.Linq;
using OpenRA.Graphics;
using OpenRA.Primitives;
using OpenRA.Support;
using OpenRA.Traits;

namespace OpenRA.Mods.Common.Traits
{
	[Flags]
	public enum CellFlag : byte
	{
		HasFreeSpace = 0,
		HasMovingActor = 1,
		HasStationaryActor = 2,
		HasMovableActor = 4,
		HasCrushableActor = 8,
		HasTemporaryBlocker = 16,
		HasTransitOnlyActor = 32,
	}

	public static class LocomoterExts
	{
		public static bool HasCellFlag(this CellFlag c, CellFlag cellFlag)
		{
			// PERF: Enum.HasFlag is slower and requires allocations.
			return (c & cellFlag) == cellFlag;
		}

		public static bool HasMovementType(this MovementType m, MovementType movementType)
		{
			// PERF: Enum.HasFlag is slower and requires allocations.
			return (m & movementType) == movementType;
		}
	}

	public static class CustomMovementLayerType
	{
		public const byte Tunnel = 1;
		public const byte Subterranean = 2;
		public const byte Jumpjet = 3;
		public const byte ElevatedBridge = 4;
	}

	[Desc("Used by Mobile. Attach these to the world actor. You can have multiple variants by adding @suffixes.")]
	public class LocomotorInfo : TraitInfo
	{
		[Desc("Locomotor ID.")]
		public readonly string Name = "default";

		public readonly int WaitAverage = 40;

		public readonly int WaitSpread = 10;

		[Desc("Allow multiple (infantry) units in one cell.")]
		public readonly bool SharesCell = false;

		[Desc("Can the actor be ordered to move in to shroud?")]
		public readonly bool MoveIntoShroud = true;

		[Desc("e.g. crate, wall, infantry")]
		public readonly BitSet<CrushClass> Crushes = default(BitSet<CrushClass>);

		[Desc("Types of damage that are caused while crushing. Leave empty for no damage types.")]
		public readonly BitSet<DamageType> CrushDamageTypes = default(BitSet<DamageType>);

		[FieldLoader.LoadUsing("LoadSpeeds", true)]
		[Desc("Lower the value on rough terrain. Leave out entries for impassable terrain.")]
		public readonly Dictionary<string, TerrainInfo> TerrainSpeeds;

		protected static object LoadSpeeds(MiniYaml y)
		{
			var ret = new Dictionary<string, TerrainInfo>();
			foreach (var t in y.ToDictionary()["TerrainSpeeds"].Nodes)
			{
				var speed = FieldLoader.GetValue<int>("speed", t.Value.Value);
				if (speed > 0)
				{
					var nodesDict = t.Value.ToDictionary();
					var cost = (nodesDict.ContainsKey("PathingCost")
						? FieldLoader.GetValue<short>("cost", nodesDict["PathingCost"].Value)
						: 10000 / speed);
					ret.Add(t.Key, new TerrainInfo(speed, (short)cost));
				}
			}

			return ret;
		}

		TerrainInfo[] LoadTilesetSpeeds(TileSet tileSet)
		{
			var info = new TerrainInfo[tileSet.TerrainInfo.Length];
			for (var i = 0; i < info.Length; i++)
				info[i] = TerrainInfo.Impassable;

			foreach (var kvp in TerrainSpeeds)
			{
				byte index;
				if (tileSet.TryGetTerrainIndex(kvp.Key, out index))
					info[index] = kvp.Value;
			}

			return info;
		}

		public class TerrainInfo
		{
			public static readonly TerrainInfo Impassable = new TerrainInfo();

			public readonly short Cost;
			public readonly int Speed;

			public TerrainInfo()
			{
				Cost = short.MaxValue;
				Speed = 0;
			}

			public TerrainInfo(int speed, short cost)
			{
				Speed = speed;
				Cost = cost;
			}
		}

		public struct WorldMovementInfo
		{
			internal readonly World World;
			internal readonly TerrainInfo[] TerrainInfos;
			internal WorldMovementInfo(World world, LocomotorInfo info)
			{
				// PERF: This struct allows us to cache the terrain info for the tileset used by the world.
				// This allows us to speed up some performance-sensitive pathfinding calculations.
				World = world;
				TerrainInfos = info.TilesetTerrainInfo[world.Map.Rules.TileSet];
			}
		}

		public readonly Cache<TileSet, TerrainInfo[]> TilesetTerrainInfo;
		public readonly Cache<TileSet, int> TilesetMovementClass;

		public LocomotorInfo()
		{
			TilesetTerrainInfo = new Cache<TileSet, TerrainInfo[]>(LoadTilesetSpeeds);
			TilesetMovementClass = new Cache<TileSet, int>(CalculateTilesetMovementClass);
		}

		public int CalculateTilesetMovementClass(TileSet tileset)
		{
			// collect our ability to cross *all* terraintypes, in a bitvector
			return TilesetTerrainInfo[tileset].Select(ti => ti.Cost < short.MaxValue).ToBits();
		}

		public uint GetMovementClass(TileSet tileset)
		{
			return (uint)TilesetMovementClass[tileset];
		}

		public int TileSetMovementHash(TileSet tileSet)
		{
			var terrainInfos = TilesetTerrainInfo[tileSet];

			// Compute and return the hash using aggregate
			return terrainInfos.Aggregate(terrainInfos.Length,
				(current, terrainInfo) => unchecked(current * 31 + terrainInfo.Cost));
		}

		public WorldMovementInfo GetWorldMovementInfo(World world)
		{
			return new WorldMovementInfo(world, this);
		}

		public virtual bool DisableDomainPassabilityCheck { get { return false; } }

		public override object Create(ActorInitializer init) { return new Locomotor(init.Self, this); }
	}

	public class Locomotor : IWorldLoaded
	{
		struct CellCache
		{
			public readonly LongBitSet<PlayerBitMask> Immovable;
			public readonly LongBitSet<PlayerBitMask> Crushable;
			public readonly CellFlag CellFlag;

			public CellCache(LongBitSet<PlayerBitMask> immovable, CellFlag cellFlag, LongBitSet<PlayerBitMask> crushable = default(LongBitSet<PlayerBitMask>))
			{
				Immovable = immovable;
				Crushable = crushable;
				CellFlag = cellFlag;
			}
		}

		public readonly LocomotorInfo Info;
		CellLayer<short> cellsCost;
		CellLayer<CellCache> blockingCache;

		readonly Dictionary<byte, CellLayer<short>> customLayerCellsCost = new Dictionary<byte, CellLayer<short>>();
		readonly Dictionary<byte, CellLayer<CellCache>> customLayerBlockingCache = new Dictionary<byte, CellLayer<CellCache>>();

		LocomotorInfo.TerrainInfo[] terrainInfos;
		World world;
		readonly HashSet<CPos> dirtyCells = new HashSet<CPos>();

		IActorMap actorMap;
		bool sharesCell;

		public Locomotor(Actor self, LocomotorInfo info)
		{
			Info = info;
			sharesCell = info.SharesCell;
		}

		public short MovementCostForCell(CPos cell)
		{
			if (!world.Map.Contains(cell))
				return short.MaxValue;

			return cell.Layer == 0 ? cellsCost[cell] : customLayerCellsCost[cell.Layer][cell];
		}

		public short MovementCostToEnterCell(Actor actor, CPos destNode, BlockedByActor check, Actor ignoreActor)
		{
			if (!world.Map.Contains(destNode))
				return short.MaxValue;

			var cellCost = destNode.Layer == 0 ? cellsCost[destNode] : customLayerCellsCost[destNode.Layer][destNode];

			if (cellCost == short.MaxValue ||
				!CanMoveFreelyInto(actor, destNode, check, ignoreActor))
				return short.MaxValue;

			return cellCost;
		}

		// Determines whether the actor is blocked by other Actors
		public bool CanMoveFreelyInto(Actor actor, CPos cell, BlockedByActor check, Actor ignoreActor)
		{
			return CanMoveFreelyInto(actor, cell, SubCell.FullCell, check, ignoreActor);
		}

		public bool CanMoveFreelyInto(Actor actor, CPos cell, SubCell subCell, BlockedByActor check, Actor ignoreActor)
		{
			var cellCache = GetCache(cell);
			var cellFlag = cellCache.CellFlag;

			// If the check allows: We are not blocked by transient actors.
			if (check == BlockedByActor.None)
				return true;

			// No actor in the cell or free SubCell.
			if (cellFlag == CellFlag.HasFreeSpace)
				return true;

			// If actor is null we're just checking what would happen theoretically.
			// In such a scenario - we'll just assume any other actor in the cell will block us by default.
			// If we have a real actor, we can then perform the extra checks that allow us to avoid being blocked.
			if (actor == null)
				return false;

			// All actors that may be in the cell can be crushed.
			if (cellCache.Crushable.Overlaps(actor.Owner.PlayerMask))
				return true;

			// If the check allows: We are not blocked by moving units.
			if (check <= BlockedByActor.Stationary && !cellFlag.HasCellFlag(CellFlag.HasStationaryActor))
				return true;

			// If the check allows: We are not blocked by units that we can force to move out of the way.
			if (check <= BlockedByActor.Immovable && !cellCache.Immovable.Overlaps(actor.Owner.PlayerMask))
				return true;

			// Cache doesn't account for ignored actors, temporary blockers, or subcells - these must use the slow path.
			if (ignoreActor == null && !cellFlag.HasCellFlag(CellFlag.HasTemporaryBlocker) && subCell == SubCell.FullCell)
			{
				// We already know there are uncrushable actors in the cell so we are always blocked.
				if (check == BlockedByActor.All)
					return false;

				// We already know there are either immovable or stationary actors which the check does not allow.
				if (!cellFlag.HasCellFlag(CellFlag.HasCrushableActor))
					return false;

				// All actors in the cell are immovable and some cannot be crushed.
				if (!cellFlag.HasCellFlag(CellFlag.HasMovableActor))
					return false;

				// All actors in the cell are stationary and some cannot be crushed.
				if (check == BlockedByActor.Stationary && !cellFlag.HasCellFlag(CellFlag.HasMovingActor))
					return false;
			}

			var otherActors = subCell == SubCell.FullCell ? world.ActorMap.GetActorsAt(cell) : world.ActorMap.GetActorsAt(cell, subCell);
			foreach (var otherActor in otherActors)
				if (IsBlockedBy(actor, otherActor, ignoreActor, cell, check, cellFlag))
					return false;

			return true;
		}

		public bool CanStayInCell(CPos cell)
		{
			if (!world.Map.Contains(cell))
				return false;

			return !GetCache(cell).CellFlag.HasCellFlag(CellFlag.HasTransitOnlyActor);
		}

		public SubCell GetAvailableSubCell(Actor self, CPos cell, BlockedByActor check, SubCell preferredSubCell = SubCell.Any, Actor ignoreActor = null)
		{
			if (MovementCostForCell(cell) == short.MaxValue)
				return SubCell.Invalid;

			if (check > BlockedByActor.None)
			{
				Func<Actor, bool> checkTransient = otherActor => IsBlockedBy(self, otherActor, ignoreActor, cell, check, GetCache(cell).CellFlag);

				if (!sharesCell)
					return world.ActorMap.AnyActorsAt(cell, SubCell.FullCell, checkTransient) ? SubCell.Invalid : SubCell.FullCell;

				return world.ActorMap.FreeSubCell(cell, preferredSubCell, checkTransient);
			}

			if (!sharesCell)
				return world.ActorMap.AnyActorsAt(cell, SubCell.FullCell) ? SubCell.Invalid : SubCell.FullCell;

			return world.ActorMap.FreeSubCell(cell, preferredSubCell);
		}

		bool IsBlockedBy(Actor actor, Actor otherActor, Actor ignoreActor, CPos cell, BlockedByActor check, CellFlag cellFlag)
		{
			if (otherActor == ignoreActor)
				return false;

			// If the check allows: We are not blocked by units that we can force to move out of the way.
			if (check <= BlockedByActor.Immovable && cellFlag.HasCellFlag(CellFlag.HasMovableActor) &&
				actor.Owner.Stances[otherActor.Owner] == Stance.Ally)
			{
				var mobile = otherActor.OccupiesSpace as Mobile;
				if (mobile != null && !mobile.IsTraitDisabled && !mobile.IsTraitPaused && !mobile.IsImmovable)
					return false;
			}

			// If the check allows: we are not blocked by moving units.
			if (check <= BlockedByActor.Stationary && cellFlag.HasCellFlag(CellFlag.HasMovingActor) &&
				IsMoving(actor, otherActor))
				return false;

			if (cellFlag.HasCellFlag(CellFlag.HasTemporaryBlocker))
			{
				// If there is a temporary blocker in our path, but we can remove it, we are not blocked.
				var temporaryBlocker = otherActor.TraitOrDefault<ITemporaryBlocker>();
				if (temporaryBlocker != null && temporaryBlocker.CanRemoveBlockage(otherActor, actor))
					return false;
			}

			if (cellFlag.HasCellFlag(CellFlag.HasTransitOnlyActor))
			{
				// Transit only tiles should not block movement
<<<<<<< HEAD
				var building = otherActor.TraitOrDefault<Building>();
=======
				var building = otherActor.OccupiesSpace as Building;
>>>>>>> 3b999247
				if (building != null && building.TransitOnlyCells().Contains(cell))
					return false;
			}

			// If we cannot crush the other actor in our way, we are blocked.
			if (!cellFlag.HasCellFlag(CellFlag.HasCrushableActor) || Info.Crushes.IsEmpty)
				return true;

			// If the other actor in our way cannot be crushed, we are blocked.
			// PERF: Avoid LINQ.
			var crushables = otherActor.TraitsImplementing<ICrushable>();
			foreach (var crushable in crushables)
				if (crushable.CrushableBy(otherActor, actor, Info.Crushes))
					return false;

			return true;
		}

		static bool IsMoving(Actor self, Actor other)
		{
			// PERF: Because we can be sure that OccupiesSpace is Mobile here we can save some performance by avoiding querying for the trait.
			var otherMobile = other.OccupiesSpace as Mobile;
			if (otherMobile == null || !otherMobile.CurrentMovementTypes.HasMovementType(MovementType.Horizontal))
				return false;

			// PERF: Same here.
			var selfMobile = self.OccupiesSpace as Mobile;
			if (selfMobile == null)
				return false;

			return true;
		}

		public void WorldLoaded(World w, WorldRenderer wr)
		{
			world = w;
			var map = w.Map;
			actorMap = w.ActorMap;
			actorMap.CellUpdated += CellUpdated;
			terrainInfos = Info.TilesetTerrainInfo[map.Rules.TileSet];

			blockingCache = new CellLayer<CellCache>(map);
			cellsCost = new CellLayer<short>(map);

			foreach (var cell in map.AllCells)
				UpdateCellCost(cell);

			map.CustomTerrain.CellEntryChanged += UpdateCellCost;
			map.Tiles.CellEntryChanged += UpdateCellCost;

			// This section needs to run after WorldLoaded() because we need to be sure that all types of ICustomMovementLayer have been initialized.
			w.AddFrameEndTask(_ =>
			{
				var customMovementLayers = w.WorldActor.TraitsImplementing<ICustomMovementLayer>();
				foreach (var cml in customMovementLayers)
				{
					var cellLayer = new CellLayer<short>(map);
					customLayerCellsCost[cml.Index] = cellLayer;
					customLayerBlockingCache[cml.Index] = new CellLayer<CellCache>(map);

					foreach (var cell in map.AllCells)
					{
						var index = cml.GetTerrainIndex(cell);

						var cost = short.MaxValue;

						if (index != byte.MaxValue)
							cost = terrainInfos[index].Cost;

						cellLayer[cell] = cost;
					}
				}
			});
		}

		CellCache GetCache(CPos cell)
		{
			if (dirtyCells.Contains(cell))
			{
				UpdateCellBlocking(cell);
				dirtyCells.Remove(cell);
			}

			var cache = cell.Layer == 0 ? blockingCache : customLayerBlockingCache[cell.Layer];

			return cache[cell];
		}

		void CellUpdated(CPos cell)
		{
			dirtyCells.Add(cell);
		}

		void UpdateCellCost(CPos cell)
		{
			var index = cell.Layer == 0
				? world.Map.GetTerrainIndex(cell)
				: world.GetCustomMovementLayers()[cell.Layer].GetTerrainIndex(cell);

			var cost = short.MaxValue;

			if (index != byte.MaxValue)
				cost = terrainInfos[index].Cost;

			var cache = cell.Layer == 0 ? cellsCost : customLayerCellsCost[cell.Layer];

			cache[cell] = cost;
		}

		void UpdateCellBlocking(CPos cell)
		{
			using (new PerfSample("locomotor_cache"))
			{
				var cache = cell.Layer == 0 ? blockingCache : customLayerBlockingCache[cell.Layer];

				var actors = actorMap.GetActorsAt(cell);
				var cellFlag = CellFlag.HasFreeSpace;

				if (!actors.Any())
				{
					cache[cell] = new CellCache(default(LongBitSet<PlayerBitMask>), cellFlag);
					return;
				}

				if (sharesCell && actorMap.HasFreeSubCell(cell))
				{
					cache[cell] = new CellCache(default(LongBitSet<PlayerBitMask>), cellFlag);
					return;
				}

				var cellImmovablePlayers = default(LongBitSet<PlayerBitMask>);
				var cellCrushablePlayers = world.AllPlayersMask;

				foreach (var actor in actors)
				{
					var actorImmovablePlayers = world.AllPlayersMask;
					var actorCrushablePlayers = world.NoPlayersMask;

					var crushables = actor.TraitsImplementing<ICrushable>();
					var mobile = actor.OccupiesSpace as Mobile;
					var isMovable = mobile != null && !mobile.IsTraitDisabled && !mobile.IsTraitPaused && !mobile.IsImmovable;
					var isMoving = isMovable && mobile.CurrentMovementTypes.HasMovementType(MovementType.Horizontal);

					var building = actor.OccupiesSpace as Building;
					var isTransitOnly = building != null && building.TransitOnlyCells().Contains(cell);

					if (isTransitOnly)
					{
						cellFlag |= CellFlag.HasTransitOnlyActor;
						continue;
					}

					if (crushables.Any())
					{
						cellFlag |= CellFlag.HasCrushableActor;
						foreach (var crushable in crushables)
							actorCrushablePlayers = actorCrushablePlayers.Union(crushable.CrushableBy(actor, Info.Crushes));
					}

					if (isMoving)
						cellFlag |= CellFlag.HasMovingActor;
					else
						cellFlag |= CellFlag.HasStationaryActor;

					if (isMovable)
					{
						cellFlag |= CellFlag.HasMovableActor;
						actorImmovablePlayers = actorImmovablePlayers.Except(actor.Owner.AlliedPlayersMask);
					}

					// PERF: Only perform ITemporaryBlocker trait look-up if mod/map rules contain any actors that are temporary blockers
					if (world.RulesContainTemporaryBlocker)
					{
						// If there is a temporary blocker in this cell.
						if (actor.TraitOrDefault<ITemporaryBlocker>() != null)
							cellFlag |= CellFlag.HasTemporaryBlocker;
					}

					cellCrushablePlayers = cellCrushablePlayers.Intersect(actorCrushablePlayers);
					cellImmovablePlayers = cellImmovablePlayers.Union(actorImmovablePlayers);
				}

				cache[cell] = new CellCache(cellImmovablePlayers, cellFlag, cellCrushablePlayers);
			}
		}
	}
}<|MERGE_RESOLUTION|>--- conflicted
+++ resolved
@@ -369,11 +369,7 @@
 			if (cellFlag.HasCellFlag(CellFlag.HasTransitOnlyActor))
 			{
 				// Transit only tiles should not block movement
-<<<<<<< HEAD
-				var building = otherActor.TraitOrDefault<Building>();
-=======
 				var building = otherActor.OccupiesSpace as Building;
->>>>>>> 3b999247
 				if (building != null && building.TransitOnlyCells().Contains(cell))
 					return false;
 			}
