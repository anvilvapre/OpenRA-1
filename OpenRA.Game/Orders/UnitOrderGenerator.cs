--- conflicted
+++ resolved
@@ -96,11 +96,7 @@
 		public virtual bool InputOverridesSelection(World world, int2 xy, MouseInput mi)
 		{
 			var actor = world.ScreenMap.ActorsAtMouse(xy)
-<<<<<<< HEAD
-				.Where(a => !a.Actor.IsDead && a.Actor.Info.HasTraitInfo<SelectableInfo>() && (a.Actor.Owner.IsAlliedWith(world.RenderPlayer) || !world.FogObscures(a.Actor)))
-=======
 				.Where(a => !a.Actor.IsDead && a.Actor.Info.HasTraitInfo<ISelectableInfo>() && (a.Actor.Owner.IsAlliedWith(world.RenderPlayer) || !world.FogObscures(a.Actor)))
->>>>>>> 3b999247
 				.WithHighestSelectionPriority(xy, mi.Modifiers);
 
 			if (actor == null)
